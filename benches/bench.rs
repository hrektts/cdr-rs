--- conflicted
+++ resolved
@@ -1,6 +1,6 @@
 #![deny(warnings, clippy::all)]
 
-use cdr::{BigEndian, CdrBe, Infinite};
+use cdr::{BigEndian, CdrBe};
 use criterion::{criterion_group, criterion_main, Criterion};
 use serde_derive::{Deserialize, Serialize};
 
@@ -47,33 +47,11 @@
     LidarPointsMsg { msg_info, points }
 }
 
-<<<<<<< HEAD
-#[bench]
-fn lidar_point_msg(b: &mut Bencher) {
-    use cdr::{self, CdrBe};
-
-    let msg = compose_lidar_points_msg();
-    b.iter(|| {
-        let encoded = cdr::serialize::<_, CdrBe>(&msg, None).unwrap();
-        let _decoded = cdr::deserialize::<LidarPointsMsg>(&encoded[..]).unwrap();
-    });
-}
-
-#[bench]
-fn lidar_point_msg_without_encapsulation(b: &mut Bencher) {
-    use cdr::{self, BigEndian};
-
-    let msg = compose_lidar_points_msg();
-    b.iter(|| {
-        let encoded = cdr::ser::serialize_data::<_, BigEndian>(&msg, None).unwrap();
-        let _decoded =
-            cdr::de::deserialize_data::<LidarPointsMsg, BigEndian>(&encoded[..]).unwrap();
-=======
 fn lidar_point_msg(b: &mut Criterion) {
     let msg = compose_lidar_points_msg();
     b.bench_function("lidar point msg", |b| {
         b.iter(|| {
-            let encoded = cdr::serialize::<_, _, CdrBe>(&msg, Infinite).unwrap();
+            let encoded = cdr::serialize::<_, CdrBe>(&msg, None).unwrap();
             let _decoded = cdr::deserialize::<LidarPointsMsg>(&encoded).unwrap();
         });
     });
@@ -83,11 +61,10 @@
     let msg = compose_lidar_points_msg();
     b.bench_function("lidar point msg without encapsulation", |b| {
         b.iter(|| {
-            let encoded = cdr::ser::serialize_data::<_, _, BigEndian>(&msg, Infinite).unwrap();
+            let encoded = cdr::ser::serialize_data::<_, BigEndian>(&msg, None).unwrap();
             let _decoded =
                 cdr::de::deserialize_data::<LidarPointsMsg, BigEndian>(&encoded).unwrap();
         });
->>>>>>> 76630a62
     });
 }
 
@@ -156,37 +133,16 @@
 fn string_msg(b: &mut Criterion) {
     b.bench_function("string msg", |b| {
         b.iter(|| {
-            let encoded = cdr::serialize::<_, _, CdrBe>(MSG, Infinite).unwrap();
+            let encoded = cdr::serialize::<_, CdrBe>(MSG, None).unwrap();
             let _decoded = cdr::deserialize::<String>(&encoded).unwrap();
         });
     });
 }
 
-<<<<<<< HEAD
-#[bench]
-fn string_msg(b: &mut Bencher) {
-    use cdr::{self, CdrBe};
-
-    let msg = compose_string_msg();
-    b.iter(|| {
-        let encoded = cdr::serialize::<_, CdrBe>(&msg, None).unwrap();
-        let _decoded = cdr::deserialize::<String>(&encoded[..]).unwrap();
-    });
-}
-
-#[bench]
-fn string_msg_without_encapsulation(b: &mut Bencher) {
-    use cdr::{self, BigEndian};
-
-    let msg = compose_string_msg();
-    b.iter(|| {
-        let encoded = cdr::ser::serialize_data::<_, BigEndian>(&msg, None).unwrap();
-        let _decoded = cdr::de::deserialize_data::<String, BigEndian>(&encoded[..]).unwrap();
-=======
 fn string_msg_without_encapsulation(b: &mut Criterion) {
     b.bench_function("string msg without encapsulation", |b| {
         b.iter(|| {
-            let encoded = cdr::ser::serialize_data::<_, _, BigEndian>(MSG, Infinite).unwrap();
+            let encoded = cdr::ser::serialize_data::<_, BigEndian>(MSG, None).unwrap();
             let _decoded = cdr::de::deserialize_data::<String, BigEndian>(&encoded).unwrap();
         });
     });
@@ -198,7 +154,6 @@
             let encoded = bincode::serialize(MSG).unwrap();
             let _decoded = bincode::deserialize::<String>(&encoded).unwrap();
         });
->>>>>>> 76630a62
     });
 }
 
