--- conflicted
+++ resolved
@@ -22,18 +22,15 @@
 //!     Point { x: 0.0, y: 0.73 },
 //! ]);
 //!
-<<<<<<< HEAD
-//!     let encoded = cdr::serialize::<_, CdrBe>(&triangle, None).unwrap();
-//!     let decoded = cdr::deserialize::<Polygon>(&encoded[..]).unwrap();
-=======
-//! let encoded = cdr::serialize::<_, _, CdrBe>(&triangle, Infinite).unwrap();
+//! let encoded = cdr::serialize::<_, CdrBe>(&triangle, None).unwrap();
 //! let decoded = cdr::deserialize::<Polygon>(&encoded[..]).unwrap();
->>>>>>> 48ab46da
 //!
 //! assert!(triangle == decoded);
 //! ```
 
 #![deny(warnings, clippy::all)]
+
+use std::io::{Read, Write};
 
 pub use byteorder::{BigEndian, LittleEndian};
 
@@ -52,13 +49,6 @@
 pub use crate::ser::Serializer;
 
 pub mod size;
-<<<<<<< HEAD
-=======
-use std::io::{Read, Write};
-
-#[doc(inline)]
-pub use crate::size::{Bounded, Infinite, SizeLimit};
->>>>>>> 48ab46da
 
 /// Returns the size that an object would be if serialized with a encapsulation.
 pub fn calc_serialized_size<T>(value: &T) -> u64
@@ -86,11 +76,7 @@
 
 /// Serializes a serializable object into a `Vec` of bytes with the
 /// encapsulation.
-<<<<<<< HEAD
 pub fn serialize<T, C>(value: &T, size_limit: Option<u64>) -> Result<Vec<u8>>
-=======
-pub fn serialize<T, S, C>(value: &T, size_limit: S) -> Result<Vec<u8>>
->>>>>>> 48ab46da
 where
     T: serde::Serialize + ?Sized,
     C: Encapsulation,
