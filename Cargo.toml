--- conflicted
+++ resolved
@@ -16,12 +16,8 @@
 
 [dependencies]
 byteorder = "1.4.3"
-<<<<<<< HEAD
-serde = "1.0.124"
+serde = "1.0.164"
 thiserror = "1.0.40"
-=======
-serde = "1.0.164"
->>>>>>> 388c7f20
 
 [dev-dependencies]
 bincode = "1.3.3"
